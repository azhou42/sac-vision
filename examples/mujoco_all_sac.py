import argparse

from rllab.envs.normalized_env import normalize
from rllab.misc.instrument import VariantGenerator
from rllab import config

from sac.algos import SAC
from sac.envs.gym_env import GymEnv
from sac.misc.instrument import run_sac_experiment
from sac.misc.utils import timestamp
from sac.misc.sampler import SimpleSampler
from sac.policies.gmm import GMMPolicy
from sac.policies.uniform_policy import UniformPolicy
from sac.replay_buffers import SimpleReplayBuffer
from sac.value_functions import NNQFunction, NNVFunction

config.DOCKER_IMAGE = "haarnoja/sac"  # needs psutils
config.AWS_IMAGE_ID = "ami-a3a8b3da"  # with docker already pulled

COMMON_PARAMS = {
    "seed": [1, 11, 21],
    "lr": [3E-4],
    "discount": 0.99,
    "tau": 1,
    "target_update_freq": 1000,
    "K": 1,
<<<<<<< HEAD
    "layer_size": [32, 64, 128, 256, 512, 1024],
=======
    "layer_size": 512,
>>>>>>> b1945c4b
    "batch_size": 256,
    "max_pool_size": 1E6,
    "learn_alpha": True,
    "n_train_repeat": 1,
    "n_random_steps": 10000,
    "epoch_length": 1000,
    "reparameterize": True,
    "snapshot_mode": 'gap',
    "snapshot_gap": 100,
    "sync_pkl": True,
}


ENV_PARAMS = {
    'swimmer': { # 2 DoF
        'prefix': 'swimmer',
        'env_name': 'swimmer-rllab',
        'max_path_length': 1000,
        'n_epochs': 2000,
        'scale_reward': 100,
    },
    'hopper': { # 3 DoF
        'prefix': 'hopper',
        'env_name': 'Hopper-v1',
        'max_path_length': 1000,
        'n_epochs': 3000,
        'scale_reward': [1,3],
    },
    'half-cheetah': { # 6 DoF
        'prefix': 'half-cheetah',
        'env_name': 'HalfCheetah-v1',
        'max_path_length': 1000,
<<<<<<< HEAD
        'n_epochs': 10000,
        'scale_reward': [3,5],
        'max_pool_size': 1E6,
=======
        'n_epochs': 1000,
        'scale_reward': 1,
        'target_entropy': -6,
>>>>>>> b1945c4b
    },
    'walker': { # 6 DoF
        'prefix': 'walker',
        'env_name': 'Walker2d-v1',
        'max_path_length': 1000,
        'n_epochs': 5000,
        'scale_reward': [3,5,10],
    },
    'ant': { # 8 DoF
        'prefix': 'ant',
        'env_name': 'Ant-v1',
        'max_path_length': 1000,
<<<<<<< HEAD
        'n_epochs': 10000,
        'scale_reward': [5,10],
=======
        'n_epochs': 2000,
        'target_entropy': -8,
        'scale_reward': [3,5,10],
>>>>>>> b1945c4b
    },
    'humanoid': { # 21 DoF
        'prefix': 'humanoid',
        'env_name': 'humanoid-rllab',
        'max_path_length': 1000,
        'n_epochs': 20000,
        'scale_reward': 3,
    },
}
DEFAULT_ENV = 'swimmer'
AVAILABLE_ENVS = list(ENV_PARAMS.keys())

def parse_args():
    parser = argparse.ArgumentParser()
    parser.add_argument('--env',
                        type=str,
                        choices=AVAILABLE_ENVS,
                        default='swimmer')
    parser.add_argument('--exp_name',type=str, default=timestamp())
    parser.add_argument('--mode', type=str, default='local')
    parser.add_argument('--log_dir', type=str, default=None)
    args = parser.parse_args()

    return args


def get_variants(args):
    env_params = ENV_PARAMS[args.env]
    params = COMMON_PARAMS
    params.update(env_params)

    vg = VariantGenerator()
    for key, val in params.items():
        if isinstance(val, list):
            vg.add(key, val)
        else:
            vg.add(key, [val])

    return vg


def run_experiment(variant):
    if variant['env_name'] == 'humanoid-rllab':
        from rllab.envs.mujoco.humanoid_env import HumanoidEnv
        env = normalize(HumanoidEnv())
    elif variant['env_name'] == 'swimmer-rllab':
        from rllab.envs.mujoco.swimmer_env import SwimmerEnv
        env = normalize(SwimmerEnv())
    else:
        env = normalize(GymEnv(variant['env_name']))

    pool = SimpleReplayBuffer(
        env_spec=env.spec,
        max_replay_buffer_size=variant['max_pool_size'],
    )

    sampler = SimpleSampler(
        max_path_length=variant['max_path_length'],
        min_pool_size=variant['max_path_length'],
        batch_size=variant['batch_size']
    )

    base_kwargs = dict(
        sampler=sampler,
        epoch_length=variant['epoch_length'],
        n_epochs=variant['n_epochs'],
        n_random_steps=variant['n_random_steps'],
        n_train_repeat=variant['n_train_repeat'],
        eval_render=False,
        eval_n_episodes=1,
        eval_deterministic=True,
    )

    M = variant['layer_size']
    qf1 = NNQFunction(
        env_spec=env.spec,
        hidden_layer_sizes=[M, M],
        name='qf1',
    )
    
    qf2 = NNQFunction(
        env_spec=env.spec,
        hidden_layer_sizes=[M, M],
        name='qf2',
    )

    vf = NNVFunction(
        env_spec=env.spec,
        hidden_layer_sizes=[M, M],
    )

    uniform_policy = UniformPolicy(env_spec=env.spec)

    policy = GMMPolicy(
        env_spec=env.spec,
        K=variant['K'],
        hidden_layer_sizes=[M, M],
        qf=qf1,
        reparameterize=variant['reparameterize'],
        reg=0.001,
    )
    

    algorithm = SAC(
        base_kwargs=base_kwargs,
        env=env,
        policy=policy,
        uniform_policy=uniform_policy,
        pool=pool,
        qf1=qf1,
        qf2=qf2,
        vf=vf,

        lr=variant['lr'],
        scale_reward=variant['scale_reward'],
        discount=variant['discount'],
        tau=variant['tau'],
        target_update_freq=variant['target_update_freq'],

        reparameterize=variant['reparameterize'],
        save_full_state=False,
    )

    algorithm.train()


def launch_experiments(variant_generator):
    variants = variant_generator.variants()

    for i, variant in enumerate(variants):
        print('Launching {} experiments.'.format(len(variants)))
        run_sac_experiment(
            run_experiment,
            mode=args.mode,
            variant=variant,
            exp_prefix=variant['prefix'] + '/' + args.exp_name,
            exp_name=variant['prefix'] + '-' + args.exp_name + '-' + str(i).zfill(2),
            n_parallel=1,
            seed=variant['seed'],
            terminate_machine=True,
            log_dir=args.log_dir,
            snapshot_mode=variant['snapshot_mode'],
            snapshot_gap=variant['snapshot_gap'],
            sync_s3_pkl=variant['sync_pkl'],
        )

if __name__ == '__main__':
    args = parse_args()
    variant_generator = get_variants(args)
    launch_experiments(variant_generator)<|MERGE_RESOLUTION|>--- conflicted
+++ resolved
@@ -13,28 +13,26 @@
 from sac.policies.uniform_policy import UniformPolicy
 from sac.replay_buffers import SimpleReplayBuffer
 from sac.value_functions import NNQFunction, NNVFunction
+import numpy as np
 
 config.DOCKER_IMAGE = "haarnoja/sac"  # needs psutils
 config.AWS_IMAGE_ID = "ami-a3a8b3da"  # with docker already pulled
 
 COMMON_PARAMS = {
-    "seed": [1, 11, 21],
+    "seed": [2 + 10*i for i in range(10)],
     "lr": [3E-4],
     "discount": 0.99,
     "tau": 1,
     "target_update_freq": 1000,
     "K": 1,
-<<<<<<< HEAD
-    "layer_size": [32, 64, 128, 256, 512, 1024],
-=======
     "layer_size": 512,
->>>>>>> b1945c4b
     "batch_size": 256,
-    "max_pool_size": 1E6,
-    "learn_alpha": True,
+    "max_pool_size": 1e6, # [1e3, 1e4, 1e5],
+    "learn_alpha": False,
     "n_train_repeat": 1,
-    "n_random_steps": 10000,
+    "n_random_steps": 1000,
     "epoch_length": 1000,
+    "freeze_pool_after_full": False, # make sure this is false for real runs
     "reparameterize": True,
     "snapshot_mode": 'gap',
     "snapshot_gap": 100,
@@ -61,42 +59,37 @@
         'prefix': 'half-cheetah',
         'env_name': 'HalfCheetah-v1',
         'max_path_length': 1000,
-<<<<<<< HEAD
-        'n_epochs': 10000,
-        'scale_reward': [3,5],
-        'max_pool_size': 1E6,
-=======
         'n_epochs': 1000,
-        'scale_reward': 1,
-        'target_entropy': -6,
->>>>>>> b1945c4b
+        "n_random_steps": 10000,
+        'scale_reward': [5], # [np.exp(r) for r in np.linspace(np.log(0.1), np.log(100), num=40)], # 1, # scale rewards from 0.1 to 100
+        'target_entropy': -6 # [i for i in np.linspace(-10, 5, num=30)] # k
     },
     'walker': { # 6 DoF
         'prefix': 'walker',
         'env_name': 'Walker2d-v1',
         'max_path_length': 1000,
-        'n_epochs': 5000,
-        'scale_reward': [3,5,10],
+        'n_epochs': 1000,
+        "n_random_steps": 1000,
+        'scale_reward': [3],
+        'target_entropy': -6 
     },
     'ant': { # 8 DoF
         'prefix': 'ant',
         'env_name': 'Ant-v1',
         'max_path_length': 1000,
-<<<<<<< HEAD
+        'n_epochs': 2000,
+        "n_random_steps": 10000,
+        'target_entropy': -8, # [i for i in np.linspace(-10, 5, num=30)], 
+        'scale_reward': [5,10], # [np.exp(r) for r in np.linspace(np.log(0.1), np.log(100), num=40)],
+    },
+    'humanoid': { # 17 DoF
+        'prefix': 'humanoid',
+        'env_name': 'Humanoid-v1', # switch to gym humanoid
+        'max_path_length': 1000,
         'n_epochs': 10000,
-        'scale_reward': [5,10],
-=======
-        'n_epochs': 2000,
-        'target_entropy': -8,
-        'scale_reward': [3,5,10],
->>>>>>> b1945c4b
-    },
-    'humanoid': { # 21 DoF
-        'prefix': 'humanoid',
-        'env_name': 'humanoid-rllab',
-        'max_path_length': 1000,
-        'n_epochs': 20000,
-        'scale_reward': 3,
+        "n_random_steps": 1000,
+        'scale_reward': [0.1, 0.3, 1, 3], # [5,10,20,40],
+        'target_entropy': -17, 
     },
 }
 DEFAULT_ENV = 'swimmer'
@@ -133,6 +126,7 @@
 
 def run_experiment(variant):
     if variant['env_name'] == 'humanoid-rllab':
+        1/0
         from rllab.envs.mujoco.humanoid_env import HumanoidEnv
         env = normalize(HumanoidEnv())
     elif variant['env_name'] == 'swimmer-rllab':
@@ -143,6 +137,7 @@
 
     pool = SimpleReplayBuffer(
         env_spec=env.spec,
+        freeze_after_full=variant['freeze_pool_after_full'],
         max_replay_buffer_size=variant['max_pool_size'],
     )
 
@@ -210,6 +205,8 @@
         target_update_freq=variant['target_update_freq'],
 
         reparameterize=variant['reparameterize'],
+        learn_alpha=variant['learn_alpha'],
+        target_entropy=variant['target_entropy'],
         save_full_state=False,
     )
 
@@ -225,7 +222,7 @@
             run_experiment,
             mode=args.mode,
             variant=variant,
-            exp_prefix=variant['prefix'] + '/' + args.exp_name,
+            exp_prefix='nips' + '/' + variant['prefix'] + '/' + args.exp_name,
             exp_name=variant['prefix'] + '-' + args.exp_name + '-' + str(i).zfill(2),
             n_parallel=1,
             seed=variant['seed'],
