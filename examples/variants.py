import numpy as np

from rllab.misc.instrument import VariantGenerator
from softlearning.misc.utils import flatten, get_git_rev, deep_update

M = 256
REPARAMETERIZE = True

LSP_POLICY_PARAMS_BASE = {
    'type': 'lsp',
    'coupling_layers': 2,
    's_t_layers': 1,
    'action_prior': 'uniform',
    # 'preprocessing_layer_sizes': None,
    'preprocessing_output_nonlinearity': 'relu',
    'reparameterize': REPARAMETERIZE,
    'squash': True
}

LSP_POLICY_PARAMS = {
    'swimmer-gym': {  # 2 DoF
        'preprocessing_layer_sizes': (M, M, 4),
        's_t_units': 2,
    },
    'swimmer-rllab': {  # 2 DoF
        'preprocessing_layer_sizes': (M, M, 4),
        's_t_units': 2,
    },
    'hopper': {  # 3 DoF
        'preprocessing_layer_sizes': (M, M, 6),
        's_t_units': 3,
    },
    'half-cheetah': {  # 6 DoF
        'preprocessing_layer_sizes': (M, M, 12),
        's_t_units': 6,
    },
    'walker': {  # 6 DoF
        'preprocessing_layer_sizes': (M, M, 12),
        's_t_units': 6,
    },
    'ant-gym': {  # 8 DoF
        'preprocessing_layer_sizes': (M, M, 16),
        's_t_units': 8,
    },
    'ant-rllab': {  # 8 DoF
        'preprocessing_layer_sizes': (M, M, 16),
        's_t_units': 8,
    },
    'humanoid-gym': {  # 17 DoF
        'preprocessing_layer_sizes': (M, M, 34),
        's_t_units': 17,
    },
    'humanoid-rllab': {  # 21 DoF
        'preprocessing_layer_sizes': (M, M, 42),
        's_t_units': 21,
    }
}

GMM_POLICY_PARAMS_BASE = {
    'type': 'gmm',
    'K': 1,
    'reg': 1e-3,
    'action_prior': 'uniform',
    'reparameterize': False  # GMM can't be parameterized
}

GMM_POLICY_PARAMS = {
    'swimmer-gym': {  # 2 DoF
    },
    'swimmer-rllab': {  # 2 DoF
    },
    'hopper': {  # 3 DoF
    },
    'half-cheetah': {  # 6 DoF
    },
    'walker': {  # 6 DoF
    },
    'ant-gym': {  # 8 DoF
    },
    'ant-rllab': {  # 8 DoF
    },
    'humanoid-gym': {  # 17 DoF
    },
    'humanoid-rllab': {  # 21 DoF
    },
}

GAUSSIAN_POLICY_PARAMS_BASE = {
    'type': 'gaussian',
    'reg': 1e-3,
    'action_prior': 'uniform',
    'reparameterize': REPARAMETERIZE
}

GAUSSIAN_POLICY_PARAMS = {
    'swimmer-gym': {  # 2 DoF
    },
    'swimmer-rllab': {  # 2 DoF
    },
    'hopper': {  # 3 DoF
    },
    'half-cheetah': {  # 6 DoF
    },
    'walker': {  # 6 DoF
    },
    'ant-gym': {  # 8 DoF
    },
    'ant-rllab': {  # 8 DoF
    },
    'humanoid-gym': {  # 17 DoF
    },
    'humanoid-rllab': {  # 21 DoF
    },
}

POLICY_PARAMS = {
    'lsp': {
        k: dict(LSP_POLICY_PARAMS_BASE, **v)
        for k, v in LSP_POLICY_PARAMS.items()
    },
    'gmm': {
        k: dict(GMM_POLICY_PARAMS_BASE, **v)
        for k, v in GMM_POLICY_PARAMS.items()
    },
    'gaussian': {
        k: dict(GAUSSIAN_POLICY_PARAMS_BASE, **v)
        for k, v in GAUSSIAN_POLICY_PARAMS.items()
    },
}

VALUE_FUNCTION_PARAMS = {
    'layer_size': M,

}

ENV_DOMAIN_PARAMS = {
    'swimmer-gym': {  # 2 DoF
    },
    'swimmer-rllab': {  # 2 DoF
    },
    'hopper': {  # 3 DoF
    },
    'half-cheetah': {  # 6 DoF
    },
    'walker': {  # 6 DoF
    },
    'ant-gym': {  # 8 DoF
    },
    'ant-rllab': {  # 8 DoF
    },
    'humanoid-gym': {  # 17 DoF
    },
    'humanoid-rllab': {  # 21 DoF
    },
}

ENV_PARAMS = {
    'swimmer-gym': {  # 2 DoF
    },
    'swimmer-rllab': {  # 2 DoF
    },
    'hopper': {  # 3 DoF
    },
    'half-cheetah': {  # 6 DoF
    },
    'walker': {  # 6 DoF
    },
    'ant-gym': {  # 8 DoF
    },
    'ant-rllab': {  # 8 DoF
        'resume-training': {
            'low_level_policy_path': [
                # 'ant-low-level-policy-00-00/itr_4000.pkl',
            ]
        },
        'cross-maze': {
            'terminate_at_goal': True,
            'goal_reward_weight': [1000],
            'goal_radius': 2,
            'velocity_reward_weight': 0,
            'ctrl_cost_coeff': 0,  # 1e-2,
            'contact_cost_coeff': 0,  # 1e-3,
            'survive_reward': 0,  # 5e-2,
            'goal_distance': 12,
            'goal_angle_range': (0, 2 * np.pi),

            'env_fixed_goal_position': [[6, -6], [6, 6], [12, 0]],

            'pre_trained_policy_path': []
        },
    },
    'humanoid-gym': {  # 17 DoF
        'resume-training': {
            'low_level_policy_path': [
                # 'humanoid-low-level-policy-00-00/itr_4000.pkl',
            ]
        }
    },
    'humanoid-rllab': {  # 21 DOF
    },
}

ALGORITHM_PARAMS_BASE = {
    'lr': 3e-4,
    'discount': 0.99,
    'vf_target_update_interval': 1,
    'policy_target_update_interval': 1,
    'vf_tau': 0.005,
    'policy_tau': 0.1,
    'target_entropy': None,
    'reward_scale': 1.0,
    'kl_constraint_lambda': [1.],
    'kl_epsilon': [0.001, 0.005, 0.01],
    'store_extra_policy_info': True,

    'base_kwargs': {
        'epoch_length': 1000,
        'n_train_repeat': 1,
        'n_initial_exploration_steps': int(1e3),
        'eval_render': False,
        'eval_n_episodes': 1,
        'eval_deterministic': True,
    }
}

ALGORITHM_PARAMS = {
    'swimmer-gym': {  # 2 DoF
        'base_kwargs': {
            'n_epochs': int(5e2 + 1),
        }
    },
    'swimmer-rllab': {  # 2 DoF
        'base_kwargs': {
            'n_epochs': int(5e2 + 1),
        }
    },
    'hopper': {  # 3 DoF
        'reward_scale': 1.,
        'base_kwargs': {
            'n_epochs': int(3e3 + 1),
        }
    },
    'half-cheetah': {  # 6 DoF
        'reward_scale': 5.,
        'base_kwargs': {
            'n_epochs': int(3e3 + 1),
            'n_initial_exploration_steps': int(1e4),
        }
    },
    'walker': {  # 6 DoF
        'reward_scale': 5.,
        'base_kwargs': {
            'n_epochs': int(3e3 + 1),
        }
    },
    'ant-gym': {  # 8 DoF
        'reward_scale': 5.,
        'base_kwargs': {
            'n_epochs': int(3e3 + 1),
            'n_initial_exploration_steps': int(1e4),
        }
    },
    'ant-rllab': {  # 8 DoF
        'base_kwargs': {
            'n_epochs': int(3e3 + 1),
            'n_initial_exploration_steps': int(1e4),
        }
    },
    'humanoid-gym': {  # 17 DoF
        'reward_scale': 10.,
        'base_kwargs': {
            'n_epochs': int(1e4 + 1),
        }
    },
    'humanoid-rllab': {  # 21 DoF
        'reward_scale': 20.,
        'base_kwargs': {
            'n_epochs': int(1e4 + 1),
        }
    },
    'humanoid-standup-gym': {  # 17 DoF
        'base_kwargs': {
            'n_epochs': int(1e4 + 1),
        }
    },
}

REPLAY_POOL_PARAMS = {
    'max_size': 1e6,
}

SAMPLER_PARAMS = {
    'max_path_length': 1000,
<<<<<<< HEAD
    'min_pool_size': 1000,
    'batch_size': 1024,
}

RUN_PARAMS_BASE = {
    'seed': [1],
=======
    'min_pool_size': 5000,
    'batch_size': 4096,
}

RUN_PARAMS_BASE = {
    'seed': [1, 2, 3],
>>>>>>> a046fa4f
    'snapshot_mode': 'gap',
    'snapshot_gap': 1000,
    'sync_pkl': True,
}

RUN_PARAMS = {
    'swimmer-gym': {  # 2 DoF
        'snapshot_gap': 200
    },
    'swimmer-rllab': {  # 2 DoF
        'snapshot_gap': 200
    },
    'hopper': {  # 3 DoF
        'snapshot_gap': 600
    },
    'half-cheetah': {  # 6 DoF
        'snapshot_gap': 2000
    },
    'walker': {  # 6 DoF
        'snapshot_gap': 1000
    },
    'ant-gym': {  # 8 DoF
        'snapshot_gap': 2000
    },
    'ant-rllab': {  # 8 DoF
        'snapshot_gap': 2000
    },
    'humanoid-gym': {  # 21 DoF
        'snapshot_gap': 2000
    },
    'humanoid-rllab': {  # 21 DoF
        'snapshot_gap': 2000
    },
}

DOMAINS = [
    'swimmer-gym',  # 2 DoF
    'swimmer-rllab',  # 2 DoF
    'hopper',  # 3 DoF
    'half-cheetah',  # 6 DoF
    'walker',  # 6 DoF
    'ant-gym',  # 8 DoF
    'ant-rllab',  # 8 DoF
    'humanoid-gym',  # 17 DoF
    'humanoid-rllab',  # 21 DoF
]

TASKS = {
    'swimmer-gym': [
        'default',
    ],
    'swimmer-rllab': [
        'default',
        'multi-direction',
    ],
    'hopper': [
        'default',
    ],
    'half-cheetah': [
        'default',
    ],
    'walker': [
        'default',
    ],
    'ant-gym': [
        'default',
    ],
    'ant-rllab': [
        'default',
        'multi-direction',
        'cross-maze'
    ],
    'humanoid-gym': [
        'default',
        'standup'
    ],
    'humanoid-rllab': [
        'default',
        'multi-direction'
    ],
}


def parse_domain_and_task(env_name):
    domain = next(domain for domain in DOMAINS if domain in env_name)
    domain_tasks = TASKS[domain]
    task = next((task for task in domain_tasks if task in env_name), 'default')
    return domain, task


def get_variants(domain, task, policy):
    params = {
        'prefix': '{}/{}'.format(domain, task),
        'domain': domain,
        'task': task,
        'git_sha': get_git_rev(),

        'env_params': ENV_PARAMS[domain].get(task, {}),
        'policy_params': POLICY_PARAMS[policy][domain],
        'value_fn_params': VALUE_FUNCTION_PARAMS,
        'algorithm_params': deep_update(
            ALGORITHM_PARAMS_BASE,
            ALGORITHM_PARAMS[domain]
        ),
        'replay_pool_params': REPLAY_POOL_PARAMS,
        'sampler_params': SAMPLER_PARAMS,
        'run_params': deep_update(RUN_PARAMS_BASE, RUN_PARAMS[domain]),
    }

    # TODO: Remove flatten. Our variant generator should support nested params
    params = flatten(params, separator='.')

    vg = VariantGenerator()
    for key, val in params.items():
        if isinstance(val, list) or callable(val):
            vg.add(key, val)
        else:
            vg.add(key, [val])

    return vg<|MERGE_RESOLUTION|>--- conflicted
+++ resolved
@@ -210,7 +210,7 @@
     'target_entropy': None,
     'reward_scale': 1.0,
     'kl_constraint_lambda': [1.],
-    'kl_epsilon': [0.001, 0.005, 0.01],
+    'kl_epsilon': [0.005],
     'store_extra_policy_info': True,
 
     'base_kwargs': {
@@ -291,25 +291,18 @@
 
 SAMPLER_PARAMS = {
     'max_path_length': 1000,
-<<<<<<< HEAD
     'min_pool_size': 1000,
     'batch_size': 1024,
 }
 
 RUN_PARAMS_BASE = {
     'seed': [1],
-=======
-    'min_pool_size': 5000,
     'batch_size': 4096,
-}
-
-RUN_PARAMS_BASE = {
-    'seed': [1, 2, 3],
->>>>>>> a046fa4f
     'snapshot_mode': 'gap',
     'snapshot_gap': 1000,
     'sync_pkl': True,
 }
+
 
 RUN_PARAMS = {
     'swimmer-gym': {  # 2 DoF
