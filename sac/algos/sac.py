--- conflicted
+++ resolved
@@ -77,13 +77,9 @@
 
             env,
             policy,
-<<<<<<< HEAD
             qf1,
             qf2,
-=======
             uniform_policy,
-            qf,
->>>>>>> b1945c4b
             vf,
             pool,
             plotter=None,
@@ -125,13 +121,9 @@
 
         self._env = env
         self._policy = policy
-<<<<<<< HEAD
         self._qf1 = qf1
         self._qf2 = qf2
-=======
         self._uniform_policy = uniform_policy
-        self._qf = qf
->>>>>>> b1945c4b
         self._vf = vf
         self._pool = pool
         self._plotter = plotter
@@ -221,15 +213,10 @@
         See Equation (10) in [1], for further information of the
         Q-function update rule.
         """
-<<<<<<< HEAD
-
         self._qf1_t = self._qf1.get_output_for(
             self._obs_pl, self._action_pl, reuse=True)  # N
         self._qf2_t = self._qf2.get_output_for(
-=======
-        self._qf_t = self._qf.get_output_for(
->>>>>>> b1945c4b
-            self._obs_pl, self._action_pl, reuse=True)  # N
+            self._obs_pl, self._action_pl, reuse=True)
 
         with tf.variable_scope('target'):
             vf_next_target_t = self._vf.get_output_for(self._obs_next_pl)  # N
@@ -270,14 +257,6 @@
         See Equations (8, 13) in [1], for further information
         of the value function and policy function update rules.
         """
-        if self._learn_alpha:
-            log_alpha = tf.get_variable('log_alpha', dtype=tf.float32, initializer=self._initial_log_alpha)
-            alpha = tf.exp(log_alpha)
-            alpha_params = tf.get_collection(tf.GraphKeys.TRAINABLE_VARIABLES, 'log_alpha')
-        else:
-            alpha = 1.
-
-
         policy_dist = self._policy.get_distribution_for(
             self._obs_pl, reuse=True)
         log_pi_t = policy_dist.log_p_t  # N
@@ -289,8 +268,11 @@
             alpha_params = tf.get_collection(tf.GraphKeys.TRAINABLE_VARIABLES, 'log_alpha')
             alpha_loss = tf.reduce_mean((log_alpha * tf.stop_gradient(-log_pi_t - self._target_entropy)))
             self._alpha_train_op = tf.train.AdamOptimizer(self._policy_lr).minimize(loss=alpha_loss, var_list = alpha_params)
+            self._training_ops.append(self._alpha_train_op)
         else:
             alpha = 1.
+        self._alpha = alpha
+
 
         self._vf_t = self._vf.get_output_for(self._obs_pl, reuse=True)  # N
         self._vf_params = self._vf.get_params_internal()
@@ -302,25 +284,15 @@
         min_log_target_t = tf.minimum(log_target1_t, log_target2_t)
         corr = self._squash_correction(policy_dist.x_t)
 
-<<<<<<< HEAD
-        if self._reparameterize: # test min here
-            kl_loss_t = tf.reduce_mean(log_pi_t - min_log_target_t - corr)
+        if self._reparameterize:
+            kl_loss_t = tf.reduce_mean(alpha * (log_pi_t - corr) - min_log_target_t)
         else:
-            kl_loss_t = tf.reduce_mean(log_pi_t * tf.stop_gradient(
-                log_pi_t - min_log_target_t - corr + self._vf_t))
-
-        self._vf_loss_t = 0.5 * tf.reduce_mean(
-            (self._vf_t - tf.stop_gradient(min_log_target_t - log_pi_t + corr))**2)
-=======
-        if self._reparameterize:
-            kl_loss_t = tf.reduce_mean(alpha * (log_pi_t - corr) - log_target_t)
-        else:
+            1/0
             kl_loss_t = tf.reduce_mean(log_pi_t * tf.stop_gradient(
                 alpha * log_pi_t - log_target_t - corr + self._vf_t))
 
         self._vf_loss_t = 0.5 * tf.reduce_mean(
-            (self._vf_t - tf.stop_gradient(log_target_t - alpha * (log_pi_t - corr)))**2)
->>>>>>> b1945c4b
+            (self._vf_t - tf.stop_gradient(min_log_target_t - alpha * (log_pi_t - corr)))**2)
 
         policy_train_op = tf.train.AdamOptimizer(self._policy_lr).minimize(
             loss=kl_loss_t + policy_dist.reg_loss_t,
@@ -390,8 +362,8 @@
         """
 
         feed_dict = self._get_feed_dict(batch)
-        qf1, qf2, vf, td_loss1, td_loss2 = self._sess.run(
-            [self._qf1_t, self._qf2_t, self._vf_t, self._td_loss1_t, self._td_loss2_t], feed_dict)
+        qf1, qf2, vf, td_loss1, td_loss2, log_pi = self._sess.run(
+            [self._qf1_t, self._qf2_t, self._vf_t, self._td_loss1_t, self._td_loss2_t, self._log_pi_t], feed_dict)
 
         logger.record_tabular('qf1-avg', np.mean(qf1))
         logger.record_tabular('qf1-std', np.std(qf1))
@@ -402,6 +374,10 @@
         logger.record_tabular('vf-std', np.std(vf))
         logger.record_tabular('mean-sq-bellman-error1', td_loss1)
         logger.record_tabular('mean-sq-bellman-error2', td_loss2)
+        logger.record_tabular('log-pi-avg', np.mean(log_pi))
+        if self._learn_alpha:
+            alpha = self._sess.run(self._alpha)
+            logger.record_tabular('alpha', alpha)
 
         self._policy.log_diagnostics(batch)
         if self._plotter:
